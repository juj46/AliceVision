--- conflicted
+++ resolved
@@ -30,12 +30,12 @@
 namespace openMVG {
 namespace localization {
 
-std::ostream& operator<<(std::ostream& os, const voctree::Document &doc)
+std::ostream& operator<<( std::ostream& os, const voctree::Document &doc )	
 {
   os << "[ ";
-  for(const voctree::Word &w : doc)
-  {
-    os << w << ", ";
+  for( const voctree::Word &w : doc )
+  {
+          os << w << ", ";
   }
   os << "];\n";
   return os;
@@ -53,7 +53,7 @@
     break;
   case VoctreeLocalizer::Algorithm::Cluster: os << "Cluster";
     break;
-  default:
+  default: 
     os << "Unknown algorithm!";
     throw std::invalid_argument("Unrecognized algorithm!");
   }
@@ -67,17 +67,17 @@
   in >> i;
   a = static_cast<VoctreeLocalizer::Algorithm> (i);
   return in;
-}
+}	
 
 VoctreeLocalizer::Algorithm VoctreeLocalizer::initFromString(const std::string &value)
 {
-  if(value == "FirstBest")
+  if(value=="FirstBest")
     return VoctreeLocalizer::Algorithm::FirstBest;
-  else if(value == "AllResults")
+  else if(value=="AllResults")
     return VoctreeLocalizer::Algorithm::AllResults;
-  else if(value == "BestResult")
+  else if(value=="BestResult")
     throw std::invalid_argument("BestResult not yet implemented");
-  else if(value == "Cluster")
+  else if(value=="Cluster")
     throw std::invalid_argument("Cluster not yet implemented");
   else
     throw std::invalid_argument("Unrecognized algorithm \"" + value + "\"!");
@@ -98,41 +98,37 @@
 #ifdef HAVE_CCTAG
   if(useSIFT_CCTAG)
   {
-    _image_describer = new features::SIFT_CCTAG_Image_describer();
+    POPART_COUT("SIFT_CCTAG_Image_describer");
+    _image_describer = new features::SIFT_CCTAG_Image_describer();  
   }
   else
   {
 #if USE_SIFT_FLOAT
-<<<<<<< HEAD
-=======
     POPART_COUT("SIFT_float_describer");
->>>>>>> 6b29bb89
     _image_describer = new features::SIFT_float_describer();
 #else
+    POPART_COUT("SIFT_Image_describer");
     _image_describer = new features::SIFT_Image_describer();
 #endif
   }
 #else //HAVE_CCTAG
 #if USE_SIFT_FLOAT
-<<<<<<< HEAD
-  _image_describer = new features::SIFT_float_describer();
-=======
     POPART_COUT("SIFT_float_describer");
     _image_describer = new features::SIFT_float_describer();
->>>>>>> 6b29bb89
 #else
+    POPART_COUT("SIFT_Image_describer");
     _image_describer = new features::SIFT_Image_describer();
 #endif
 #endif //HAVE_CCTAG
-
+  
   // load the sfm data containing the 3D reconstruction info
   POPART_COUT("Loading SFM data...");
-  if(!Load(_sfm_data, sfmFilePath, sfm::ESfM_Data::ALL))
+  if (!Load(_sfm_data, sfmFilePath, sfm::ESfM_Data::ALL)) 
   {
     POPART_CERR("The input SfM_Data file " << sfmFilePath << " cannot be read!");
     POPART_CERR("\n\nIf the error says \"JSON Parsing failed - provided NVP not found\" "
-                "it's likely that you have to convert your sfm_data to a recent version supporting "
-                "polymorphic Views. You can run the python script convertSfmData.py to update an existing sfmdata.");
+            "it's likely that you have to convert your sfm_data to a recent version supporting "
+            "polymorphic Views. You can run the python script convertSfmData.py to update an existing sfmdata.");
     _isInit = false;
     return;
   }
@@ -147,22 +143,19 @@
   // initially we need all the feature in order to create the database
   // then we can store only those associated to 3D points
   //? can we use Feature_Provider to load the features and filter them later?
+
   _isInit = initDatabase(vocTreeFilepath, weightsFilepath, descriptorsFolder);
 }
 
 bool VoctreeLocalizer::localize(const std::unique_ptr<features::Regions> &genQueryRegions,
                                 const std::pair<std::size_t, std::size_t> &imageSize,
                                 const LocalizerParameters *param,
-                                bool useInputIntrinsics,
-                                cameras::Pinhole_Intrinsic_Radial_K3 &queryIntrinsics,
-                                LocalizationResult & localizationResult,
-<<<<<<< HEAD
+                              bool useInputIntrinsics,
+                              cameras::Pinhole_Intrinsic_Radial_K3 &queryIntrinsics,
+                              LocalizationResult & localizationResult,
                                 const std::string& imagePath /* = std::string()*/)
-=======
-                                const std::string& imagePath)
->>>>>>> 6b29bb89
-{
-  const Parameters *voctreeParam = static_cast<const Parameters *> (param);
+{
+  const Parameters *voctreeParam = static_cast<const Parameters *>(param);
   if(!voctreeParam)
   {
     // error!
@@ -180,42 +173,28 @@
     // error, the casting did not work
     throw std::invalid_argument("Error while converting the input Regions. Only SIFT regions are allowed for the voctree localizer.");
   }
-
+  
   switch(voctreeParam->_algorithm)
   {
-<<<<<<< HEAD
-  case Algorithm::FirstBest:
-=======
-    case Algorithm::FirstBest:
->>>>>>> 6b29bb89
+    case Algorithm::FirstBest: 
     return localizeFirstBestResult(*queryRegions,
                                    imageSize,
-                                   *voctreeParam,
-                                   useInputIntrinsics,
-                                   queryIntrinsics,
-                                   localizationResult,
-                                   imagePath);
-<<<<<<< HEAD
-  case Algorithm::BestResult: throw std::invalid_argument("BestResult not yet implemented");
-  case Algorithm::AllResults:
-=======
+                                     *voctreeParam,
+                                     useInputIntrinsics,
+                                     queryIntrinsics,
+                                     localizationResult,
+                                     imagePath);
     case Algorithm::BestResult: throw std::invalid_argument("BestResult not yet implemented");
-    case Algorithm::AllResults:
->>>>>>> 6b29bb89
+    case Algorithm::AllResults: 
     return localizeAllResults(*queryRegions,
                               imageSize,
-                              *voctreeParam,
-                              useInputIntrinsics,
-                              queryIntrinsics,
-                              localizationResult,
-                              imagePath);
-<<<<<<< HEAD
-  case Algorithm::Cluster: throw std::invalid_argument("Cluster not yet implemented");
-  default: throw std::invalid_argument("Unknown algorithm type");
-=======
+                                *voctreeParam,
+                                useInputIntrinsics, 
+                                queryIntrinsics,
+                                localizationResult,
+                                imagePath);
     case Algorithm::Cluster: throw std::invalid_argument("Cluster not yet implemented");
     default: throw std::invalid_argument("Unknown algorithm type");
->>>>>>> 6b29bb89
   }
 }
 
@@ -329,8 +308,8 @@
   POPART_COUT("Loading vocabulary tree...");
 
   _voctree.load(vocTreeFilepath);
-  POPART_COUT("tree loaded with" << endl << "\t" << _voctree.levels() << " levels"
-              << endl << "\t" << _voctree.splits() << " branching factor");
+  POPART_COUT("tree loaded with" << endl << "\t" << _voctree.levels() << " levels" 
+          << endl << "\t" << _voctree.splits() << " branching factor");
 
   POPART_COUT("Creating the database...");
   // Add each object (document) to the database
@@ -344,7 +323,7 @@
   {
     POPART_COUT("No weights specified, skipping...");
   }
-
+  
   // Load the descriptors and the features related to the images
   // for every image, pass the descriptors through the vocabulary tree and
   // add its visual words to the database.
@@ -391,8 +370,8 @@
       descFilepath = stlplus::create_filespec(feat_directory, basename, ".desc");
       if(!(stlplus::is_file(featFilepath) && stlplus::is_file(descFilepath)))
       {
-        POPART_CERR("Cannot find the features for image " << sImageName
-                    << " neither using the UID naming convention nor the image name based convention");
+        POPART_CERR("Cannot find the features for image " << sImageName 
+                << " neither using the UID naming convention nor the image name based convention");
         return false;
       }
     }
@@ -402,12 +381,8 @@
       std::cerr << "Invalid regions files for the view: " << sImageName << std::endl;
       return false;
     }
-<<<<<<< HEAD
-
-=======
     
     voctree::SparseHistogram histo;
->>>>>>> 6b29bb89
     std::vector<voctree::Word> words = _voctree.quantize(currRecoRegions._regions.Descriptors());
     voctree::computeSparseHistogram(words, histo);
     _database.insert(id_view, histo);
@@ -416,15 +391,15 @@
     currRecoRegions.filterRegions(observationsPerView[id_view]);
     ++my_progress_bar;
   }
-
+  
   return true;
 }
 
 bool VoctreeLocalizer::localizeFirstBestResult(const features::SIFT_Regions &queryRegions,
                                                const std::pair<std::size_t, std::size_t> queryImageSize,
-                                               const Parameters &param,
-                                               bool useInputIntrinsics,
-                                               cameras::Pinhole_Intrinsic_Radial_K3 &queryIntrinsics,
+                                                const Parameters &param,
+                                                bool useInputIntrinsics,
+                                                cameras::Pinhole_Intrinsic_Radial_K3 &queryIntrinsics,
                                                LocalizationResult &localizationResult,
                                                const std::string& imagePath /*= std::string()*/)
 {
@@ -433,50 +408,45 @@
   // pass the descriptors through the vocabulary tree to get the visual words
   // associated to each feature
   std::vector<voctree::Word> requestImageWords = _voctree.quantize(queryRegions.Descriptors());
-
+  
   // Request closest images from voctree
   std::vector<voctree::DocMatch> matchedImages;
   _database.find(requestImageWords, param._numResults, matchedImages);
-
-  //  // just debugging bla bla
-  //  // for each similar image found print score and number of features
-  //  for(const voctree::DocMatch & currMatch : matchedImages )
-  //  {
-  //    // get the corresponding index of the view
-  //    const IndexT matchedViewIndex = currMatch.id;
-  //    // get the view handle
-  //    const std::shared_ptr<sfm::View> matchedView = _sfm_data.views[matchedViewIndex];
-  //    POPART_COUT( "[database]\t\t match " << matchedView->s_Img_path 
-  //            << " [docid: "<< currMatch.id << "]"
-  //            << " with score " << currMatch.score 
-  //            << " and it has "  << _regions_per_view[matchedViewIndex]._regions.RegionCount() 
-  //            << " features with 3D points");
-  //  }
+  
+//  // just debugging bla bla
+//  // for each similar image found print score and number of features
+//  for(const voctree::DocMatch & currMatch : matchedImages )
+//  {
+//    // get the corresponding index of the view
+//    const IndexT matchedViewIndex = currMatch.id;
+//    // get the view handle
+//    const std::shared_ptr<sfm::View> matchedView = _sfm_data.views[matchedViewIndex];
+//    POPART_COUT( "[database]\t\t match " << matchedView->s_Img_path 
+//            << " [docid: "<< currMatch.id << "]"
+//            << " with score " << currMatch.score 
+//            << " and it has "  << _regions_per_view[matchedViewIndex]._regions.RegionCount() 
+//            << " features with 3D points");
+//  }
 
   POPART_COUT("[matching]\tBuilding the matcher");
   matching::RegionsMatcherT<MatcherT> matcher(queryRegions);
-
+  
   sfm::Image_Localizer_Match_Data resectionData;
   std::vector<pair<IndexT, IndexT> > associationIDs;
   geometry::Pose3 pose;
-<<<<<<< HEAD
-
-  // C. for each found similar image, try to find the correspondences between the 
-=======
  
   // B. for each found similar image, try to find the correspondences between the 
->>>>>>> 6b29bb89
   // query image and the similar image
   for(const voctree::DocMatch& matchedImage : matchedImages)
   {
     // minimum number of points that allows a reliable 3D reconstruction
     const size_t minNum3DPoints = 5;
-
+    
     // the view index of the current matched image
     const IndexT matchedViewIndex = matchedImage.id;
     // the handler to the current view
     const std::shared_ptr<sfm::View> matchedView = _sfm_data.views[matchedViewIndex];
-
+    
     // safeguard: we should match the query image with an image that has at least
     // some 3D points visible --> if it has 0 3d points it is likely that it is an
     // image of the dataset that was not reconstructed
@@ -489,22 +459,22 @@
     {
       POPART_COUT("[matching]\tTrying to match the query image with " << matchedView->s_Img_path);
     }
-
+    
     // its associated reconstructed regions
     const Reconstructed_RegionsT& matchedRegions = _regions_per_view[matchedViewIndex];
     // its associated intrinsics
     // this is just ugly!
     const cameras::IntrinsicBase *matchedIntrinsicsBase = _sfm_data.intrinsics[matchedView->id_intrinsic].get();
-    if(!isPinhole(matchedIntrinsicsBase->getType()))
+    if ( !isPinhole(matchedIntrinsicsBase->getType()) )
     {
       //@fixme maybe better to throw something here
       POPART_CERR("Only Pinhole cameras are supported!");
       return false;
     }
     const cameras::Pinhole_Intrinsic *matchedIntrinsics = (const cameras::Pinhole_Intrinsic*)(matchedIntrinsicsBase);
-
+     
     std::vector<matching::IndMatch> vec_featureMatches;
-    bool matchWorked = robustMatching(matcher,
+    bool matchWorked = robustMatching( matcher, 
                                       // pass the input intrinsic if they are valid, null otherwise
                                       (useInputIntrinsics) ? &queryIntrinsics : nullptr,
                                       matchedRegions,
@@ -513,9 +483,9 @@
                                       param._matchingError,
                                       param._useGuidedMatching,
                                       queryImageSize,
-                                      std::make_pair(matchedView->ui_width, matchedView->ui_height),
+                                      std::make_pair(matchedView->ui_width, matchedView->ui_height), 
                                       vec_featureMatches);
-    if(!matchWorked)
+    if (!matchWorked)
     {
       POPART_COUT("[matching]\tMatching with " << matchedView->s_Img_path << " failed! Skipping image");
       continue;
@@ -524,16 +494,16 @@
     {
       POPART_COUT("[matching]\tFound " << vec_featureMatches.size() << " matches");
     }
-    assert(vec_featureMatches.size() > 0);
-
+    assert(vec_featureMatches.size()>0);
+    
     if(!param._visualDebug.empty() && !imagePath.empty())
     {
       namespace bfs = boost::filesystem;
       const sfm::View *mview = _sfm_data.GetViews().at(matchedViewIndex).get();
       const std::string queryimage = bfs::path(imagePath).stem().string();
       const std::string matchedImage = bfs::path(mview->s_Img_path).stem().string();
-      const std::string matchedPath = (bfs::path(_sfm_data.s_root_path) / bfs::path(mview->s_Img_path)).string();
-
+      const std::string matchedPath = (bfs::path(_sfm_data.s_root_path) /  bfs::path(mview->s_Img_path)).string();
+      
       features::saveMatches2SVG(imagePath,
                       queryImageSize,
                       queryRegions.GetRegionsPositions(),
@@ -541,15 +511,10 @@
                       std::make_pair(mview->ui_width, mview->ui_height),
                       _regions_per_view[matchedViewIndex]._regions.GetRegionsPositions(),
                       vec_featureMatches,
-                      param._visualDebug + "/" + queryimage + "_" + matchedImage + ".svg");
-    }
-<<<<<<< HEAD
-
-    // D. recover the 2D-3D associations from the matches 
-=======
+                      param._visualDebug + "/" + queryimage + "_" + matchedImage + ".svg"); 
+    }
     
     // C. recover the 2D-3D associations from the matches 
->>>>>>> 6b29bb89
     // Each matched feature in the current similar image is associated to a 3D point,
     // hence we can recover the 2D-3D associations to estimate the pose
     // Prepare data for resection
@@ -563,7 +528,7 @@
     std::size_t index = 0;
     for(const matching::IndMatch& featureMatch : vec_featureMatches)
     {
-      assert(vec_featureMatches.size() > index);
+      assert(vec_featureMatches.size()>index);
       // the ID of the 3D point
       const IndexT trackId3D = matchedRegions._associated3dPoint[featureMatch._j];
 
@@ -572,7 +537,7 @@
 
       const Vec2 feat = queryRegions.GetRegionPosition(featureMatch._i);
       resectionData.pt2D.col(index) = feat;
-
+      
       associationIDs.emplace_back(trackId3D, featureMatch._i);
 
       ++index;
@@ -593,7 +558,7 @@
       continue;
     }
     POPART_COUT("[poseEstimation]\tResection SUCCEDED");
-
+       
     POPART_COUT("R est\n" << pose.rotation());
     POPART_COUT("t est\n" << pose.translation());
 
@@ -616,14 +581,14 @@
 
     // D. refine the estimated pose
     POPART_COUT("[poseEstimation]\tRefining estimated pose");
-    bool refineStatus = sfm::SfM_Localizer::RefinePose(&queryIntrinsics,
-                                                       pose,
-                                                       resectionData,
-                                                       true /*b_refine_pose*/,
+    bool refineStatus = sfm::SfM_Localizer::RefinePose(&queryIntrinsics, 
+                                                       pose, 
+                                                       resectionData, 
+                                                       true /*b_refine_pose*/, 
                                                        param._refineIntrinsics /*b_refine_intrinsic*/);
     if(!refineStatus)
       POPART_COUT("[poseEstimation]\tRefine pose could not improve the estimation of the camera pose.");
-
+    
     {
       // just temporary code to evaluate the estimated pose @todo remove it
       const geometry::Pose3 &referencePose = _sfm_data.poses[matchedViewIndex];
@@ -632,17 +597,17 @@
       POPART_COUT("K refined\n" << queryIntrinsics.K());
       POPART_COUT("R_gt\n" << referencePose.rotation());
       POPART_COUT("t_gt\n" << referencePose.translation());
-      POPART_COUT("angular difference: " << R2D(getRotationMagnitude(pose.rotation() * referencePose.rotation().inverse())) << "deg");
-      POPART_COUT("center difference: " << (pose.center() - referencePose.center()).norm());
-      POPART_COUT("err = [err; " << R2D(getRotationMagnitude(pose.rotation() * referencePose.rotation().inverse())) << ", " << (pose.center() - referencePose.center()).norm() << "];");
+      POPART_COUT("angular difference: " << R2D(getRotationMagnitude(pose.rotation()*referencePose.rotation().inverse())) << "deg");
+      POPART_COUT("center difference: " << (pose.center()-referencePose.center()).norm());
+      POPART_COUT("err = [err; " << R2D(getRotationMagnitude(pose.rotation()*referencePose.rotation().inverse())) << ", "<< (pose.center()-referencePose.center()).norm() << "];");
     }
     localizationResult = LocalizationResult(resectionData, associationIDs, pose, queryIntrinsics, true);
     break;
   }
   //@todo deal with unsuccesful case...
   return localizationResult.isValid();
-
-}
+  
+ } 
 
 bool VoctreeLocalizer::localizeAllResults(const features::SIFT_Regions &queryRegions,
                                           const std::pair<std::size_t, std::size_t> queryImageSize,
@@ -652,7 +617,7 @@
                                           LocalizationResult &localizationResult,
                                           const std::string& imagePath /*= std::string()*/)
 {
-
+  
   sfm::Image_Localizer_Match_Data resectionData;
   std::map< std::pair<IndexT, IndexT>, std::size_t > occurences;
   
@@ -692,21 +657,14 @@
   if(!bResection)
   {
     POPART_COUT("[poseEstimation]\tResection FAILED");
-    if(!param._visualDebug.empty() && !imagePath.empty())
-    {
-      namespace bfs = boost::filesystem;
-<<<<<<< HEAD
+  if(!param._visualDebug.empty() && !imagePath.empty())
+  {
+    namespace bfs = boost::filesystem;
     features::saveFeatures2SVG(imagePath, 
-                       queryImageSize,
+                     queryImageSize, 
                        resectionData.pt2D,
                        param._visualDebug + "/" + bfs::path(imagePath).stem().string() + ".associations.svg");
-=======
-      features::saveFeatures2SVG(imagePath, 
-                       queryImageSize, 
-                         resectionData.pt2D,
-                         param._visualDebug + "/" + bfs::path(imagePath).stem().string() + ".associations.svg");
->>>>>>> 6b29bb89
-    }
+  }
     localizationResult = LocalizationResult();
     return localizationResult.isValid();
   }
@@ -781,32 +739,28 @@
                                           Mat &pt3D,
                                           const std::string& imagePath /*= std::string()*/) const
 {
-<<<<<<< HEAD
-   // B. Find the (visually) similar images in the database 
-=======
   // A. Find the (visually) similar images in the database 
->>>>>>> 6b29bb89
   // pass the descriptors through the vocabulary tree to get the visual words
   // associated to each feature
   POPART_COUT("[database]\tRequest closest images from voctree");
   std::vector<voctree::Word> requestImageWords = _voctree.quantize(queryRegions.Descriptors());
-
+  
   // Request closest images from voctree
   std::vector<voctree::DocMatch> matchedImages;
-  _database.find(requestImageWords, (param._numResults == 0) ? (_database.size()) : (param._numResults), matchedImages);
-
-  //  // just debugging bla bla
-  //  // for each similar image found print score and number of features
-  //  for(const voctree::DocMatch& currMatch : matchedImages )
-  //  {
-  //    // get the view handle
-  //    const std::shared_ptr<sfm::View> matchedView = _sfm_data.views[currMatch.id];
-  //    POPART_COUT( "[database]\t\t match " << matchedView->s_Img_path 
-  //            << " [docid: "<< currMatch.id << "]"
-  //            << " with score " << currMatch.score 
-  //            << " and it has "  << _regions_per_view[currMatch.id]._regions.RegionCount() 
-  //            << " features with 3D points");
-  //  }
+  _database.find(requestImageWords, (param._numResults==0) ? (_database.size()) : (param._numResults) , matchedImages);
+  
+//  // just debugging bla bla
+//  // for each similar image found print score and number of features
+//  for(const voctree::DocMatch& currMatch : matchedImages )
+//  {
+//    // get the view handle
+//    const std::shared_ptr<sfm::View> matchedView = _sfm_data.views[currMatch.id];
+//    POPART_COUT( "[database]\t\t match " << matchedView->s_Img_path 
+//            << " [docid: "<< currMatch.id << "]"
+//            << " with score " << currMatch.score 
+//            << " and it has "  << _regions_per_view[currMatch.id]._regions.RegionCount() 
+//            << " features with 3D points");
+//  }
 
 
   POPART_COUT("[matching]\tBuilding the matcher");
@@ -814,13 +768,8 @@
 
   
   std::map< std::pair<IndexT, IndexT>, std::size_t > repeated;
-<<<<<<< HEAD
-
-  // C. for each found similar image, try to find the correspondences between the 
-=======
   
   // B. for each found similar image, try to find the correspondences between the 
->>>>>>> 6b29bb89
   // query image adn the similar image
   // stop when param._maxResults successful matches have been found
   std::size_t goodMatches = 0;
@@ -828,12 +777,12 @@
   {
     // minimum number of points that allows a reliable 3D reconstruction
     const size_t minNum3DPoints = 5;
-
+    
     // the handler to the current view
     const std::shared_ptr<sfm::View> matchedView = _sfm_data.views.at(matchedImage.id);
     // its associated reconstructed regions
     const Reconstructed_RegionsT& matchedRegions = _regions_per_view.at(matchedImage.id);
-
+    
     // safeguard: we should match the query image with an image that has at least
     // some 3D points visible --> if this is not true it is likely that it is an
     // image of the dataset that was not reconstructed
@@ -843,20 +792,20 @@
       continue;
     }
     POPART_COUT("[matching]\tTrying to match the query image with " << matchedView->s_Img_path);
-
+    
     // its associated intrinsics
     // this is just ugly!
     const cameras::IntrinsicBase *matchedIntrinsicsBase = _sfm_data.intrinsics.at(matchedView->id_intrinsic).get();
-    if(!isPinhole(matchedIntrinsicsBase->getType()))
+    if ( !isPinhole(matchedIntrinsicsBase->getType()) )
     {
       //@fixme maybe better to throw something here
       POPART_CERR("Only Pinhole cameras are supported!");
       return;
     }
     const cameras::Pinhole_Intrinsic *matchedIntrinsics = (const cameras::Pinhole_Intrinsic*)(matchedIntrinsicsBase);
-
+     
     std::vector<matching::IndMatch> vec_featureMatches;
-    bool matchWorked = robustMatching(matcher,
+    bool matchWorked = robustMatching( matcher, 
                                       // pass the input intrinsic if they are valid, null otherwise
                                       (useInputIntrinsics) ? &queryIntrinsics : nullptr,
                                       matchedRegions,
@@ -865,43 +814,17 @@
                                       param._matchingError,
                                       param._useGuidedMatching,
                                       imageSize,
-                                      std::make_pair(matchedView->ui_width, matchedView->ui_height),
+                                      std::make_pair(matchedView->ui_width, matchedView->ui_height), 
                                       vec_featureMatches);
-    if(!matchWorked)
-    {
-      //      POPART_COUT("[matching]\tMatching with " << matchedView->s_Img_path << " failed! Skipping image");
+    if (!matchWorked)
+    {
+//      POPART_COUT("[matching]\tMatching with " << matchedView->s_Img_path << " failed! Skipping image");
       continue;
     }
     else
     {
       POPART_COUT("[matching]\tFound " << vec_featureMatches.size() << " matches");
     }
-<<<<<<< HEAD
-    assert(vec_featureMatches.size() > 0);
-
-    //    // if debug is enable save the matches between the query image and the current matching image
-    //    if(!param._visualDebug.empty() && !imagePath.empty())
-    //    {
-    //      namespace bfs = boost::filesystem;
-    //      const auto &matchedViewIndex = matchedImage.id;
-    //      const sfm::View *mview = _sfm_data.GetViews().at(matchedViewIndex).get();
-    //      const std::string queryimage = bfs::path(imagePath).stem().string();
-    //      const std::string matchedImage = bfs::path(mview->s_Img_path).stem().string();
-    //      const std::string matchedPath = (bfs::path(_sfm_data.s_root_path) /  bfs::path(mview->s_Img_path)).string();
-    //      
-    //
-    //      features::saveMatches2SVG(imagePath,
-    //                      queryImageSize,
-    //                      queryRegions.GetRegionsPositions(),
-    //                      matchedPath,
-    //                      std::make_pair(mview->ui_width, mview->ui_height),
-    //                      _regions_per_view[matchedViewIndex]._regions.GetRegionsPositions(),
-    //                      vec_featureMatches,
-    //                      param._visualDebug + "/" + queryimage + "_" + matchedImage + ".svg"); 
-    //    }
-
-    // D. recover the 2D-3D associations from the matches 
-=======
     assert(vec_featureMatches.size()>0);
     
     // if debug is enable save the matches between the query image and the current matching image
@@ -920,7 +843,7 @@
       const auto matchedImage = bfs::path(mview->s_Img_path).stem();
       // the full path of the matching image
       const auto matchedPath = (bfs::path(_sfm_data.s_root_path) /  bfs::path(mview->s_Img_path)).string();
-
+    
       // the directory where to save the feature matches
       const auto baseDir = bfs::path(param._visualDebug) / queryImage;
       if((!bfs::exists(baseDir)))
@@ -948,14 +871,13 @@
     }
     
     // C. recover the 2D-3D associations from the matches 
->>>>>>> 6b29bb89
     // Each matched feature in the current similar image is associated to a 3D point
     for(const matching::IndMatch& featureMatch : vec_featureMatches)
     {
       // the ID of the 3D point
       const IndexT pt3D_id = matchedRegions._associated3dPoint[featureMatch._j];
       const IndexT pt2D_id = featureMatch._i;
-
+      
       const auto key = std::make_pair(pt3D_id, pt2D_id);
       if(occurences.count(key))
       {
@@ -968,44 +890,33 @@
 
     }
     ++goodMatches;
-    if((param._maxResults != 0) && (goodMatches == param._maxResults))
-    {
+    if((param._maxResults !=0) && (goodMatches == param._maxResults))
+    { 
       // let's say we have enough features
-      POPART_COUT("[matching]\tgot enough point from " << param._maxResults << "images");
+      POPART_COUT("[matching]\tgot enough point from " << param._maxResults << " images");
       break;
     }
   }
-
+  
   const size_t numCollectedPts = occurences.size();
-
+  
   pt2D = Mat2X(2, numCollectedPts);
   pt3D = Mat3X(3, numCollectedPts);
-
+  
   size_t index = 0;
   for(const auto &idx : occurences)
   {
-    // recopy all the points in the matching structure
+     // recopy all the points in the matching structure
     const IndexT pt3D_id = idx.first.first;
     const IndexT pt2D_id = idx.first.second;
 
     pt2D.col(index) = queryRegions.GetRegionPosition(pt2D_id);
     pt3D.col(index) = _sfm_data.GetLandmarks().at(pt3D_id).X;
-    ++index;
-  }
-
-}
-
-<<<<<<< HEAD
-bool VoctreeLocalizer::robustMatching(matching::RegionsMatcherT<MatcherT> & matcher,
-                                      const cameras::IntrinsicBase * queryIntrinsicsBase, // the intrinsics of the image we are using as reference
-                                      const Reconstructed_RegionsT & matchedRegions,
-                                      const cameras::IntrinsicBase * matchedIntrinsicsBase,
-                                      const float fDistRatio,
-                                      const bool b_guided_matching,
-                                      const std::pair<size_t, size_t> & imageSizeI, // size of the first image @fixme change the API of the kernel!! 
-                                      const std::pair<size_t, size_t> & imageSizeJ, // size of the first image
-                                      std::vector<matching::IndMatch> & vec_featureMatches) const
-=======
+     ++index;
+  }
+  
+}
+
 bool VoctreeLocalizer::robustMatching(matching::RegionsMatcherT<MatcherT> & matcher, 
                     const cameras::IntrinsicBase * queryIntrinsicsBase,   // the intrinsics of the image we are using as reference
                     const Reconstructed_RegionsT & matchedRegions,
@@ -1016,36 +927,35 @@
                     const std::pair<size_t,size_t> & imageSizeI,     // size of the first image @fixme change the API of the kernel!! 
                     const std::pair<size_t,size_t> & imageSizeJ,     // size of the first image
                     std::vector<matching::IndMatch> & vec_featureMatches) const
->>>>>>> 6b29bb89
 {
   // get the intrinsics of the query camera
-  if((queryIntrinsicsBase != nullptr) && !isPinhole(queryIntrinsicsBase->getType()))
+  if ((queryIntrinsicsBase != nullptr) && !isPinhole(queryIntrinsicsBase->getType()))
   {
     //@fixme maybe better to throw something here
     POPART_CERR("Only Pinhole cameras are supported!");
     return false;
   }
   const cameras::Pinhole_Intrinsic *queryIntrinsics = (const cameras::Pinhole_Intrinsic*)(queryIntrinsicsBase);
-
+  
   // get the intrinsics of the matched view
-  if((matchedIntrinsicsBase != nullptr) && !isPinhole(matchedIntrinsicsBase->getType()))
+  if ((matchedIntrinsicsBase != nullptr) &&  !isPinhole(matchedIntrinsicsBase->getType()) )
   {
     //@fixme maybe better to throw something here
     POPART_CERR("Only Pinhole cameras are supported!");
     return false;
   }
   const cameras::Pinhole_Intrinsic *matchedIntrinsics = (const cameras::Pinhole_Intrinsic*)(matchedIntrinsicsBase);
-
+  
   const bool canBeUndistorted = (queryIntrinsicsBase != nullptr) && (matchedIntrinsicsBase != nullptr);
-
+    
   // A. Putative Features Matching
   const bool matchWorked = matcher.Match(fDistRatio, matchedRegions._regions, vec_featureMatches);
-  if(!matchWorked)
+  if (!matchWorked)
   {
     POPART_COUT("\tRobust matching failed!");
     return false;
   }
-  assert(vec_featureMatches.size() > 0);
+  assert(vec_featureMatches.size()>0);
   // prepare the data for geometric filtering: for each matched pair of features,
   // store them in two matrices
   Mat featuresI(2, vec_featureMatches.size());
@@ -1056,7 +966,7 @@
     const matching::IndMatch& match = vec_featureMatches[i];
     const Vec2 &queryPoint = matcher.getDatabaseRegions()->GetRegionPosition(match._i);
     const Vec2 &matchedPoint = matchedRegions._regions.GetRegionPosition(match._j);
-
+    
     if(canBeUndistorted)
     {
       // undistort the points for the query image
@@ -1122,9 +1032,9 @@
 }
 
 bool VoctreeLocalizer::localizeRig(const std::vector<image::Image<unsigned char> > & vec_imageGrey,
-                                   const LocalizerParameters *parameters,
-                                   std::vector<cameras::Pinhole_Intrinsic_Radial_K3 > &vec_queryIntrinsics,
-                                   const std::vector<geometry::Pose3 > &vec_subPoses,
+                             const LocalizerParameters *parameters,
+                             std::vector<cameras::Pinhole_Intrinsic_Radial_K3 > &vec_queryIntrinsics,
+                             const std::vector<geometry::Pose3 > &vec_subPoses,
                                    geometry::Pose3 &rigPose)
 {
   const size_t numCams = vec_imageGrey.size();
@@ -1144,7 +1054,7 @@
     POPART_COUT("[features]\tExtract SIFT done: found " <<  vec_queryRegions[i]->RegionCount() << " features");
     // add the image size for this image
     vec_imageSize.emplace_back(vec_imageGrey[i].Width(), vec_imageGrey[i].Height());
-  }
+}
   assert(vec_imageSize.size() == vec_queryRegions.size());
           
   return localizeRig(vec_queryRegions,
