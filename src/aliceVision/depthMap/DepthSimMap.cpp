// This file is part of the AliceVision project.
// Copyright (c) 2017 AliceVision contributors.
// This Source Code Form is subject to the terms of the Mozilla Public License,
// v. 2.0. If a copy of the MPL was not distributed with this file,
// You can obtain one at https://mozilla.org/MPL/2.0/.

#include "DepthSimMap.hpp"
#include <aliceVision/system/Logger.hpp>
#include <aliceVision/mvsUtils/common.hpp>
#include <aliceVision/mvsUtils/fileIO.hpp>
#include <aliceVision/mvsData/Color.hpp>
#include <aliceVision/mvsData/geometry.hpp>
#include <aliceVision/mvsData/jetColorMap.hpp>
#include <aliceVision/mvsData/imageIO.hpp>
#include <aliceVision/mvsData/imageAlgo.hpp>

#include <iostream>

namespace aliceVision {
namespace depthMap {

DepthSimMap::DepthSimMap(int rc, mvsUtils::MultiViewParams& mp, int scale, int step)
    : _scale(scale)
    , _step(step)
    , _mp(mp)
    , _rc(rc)
{
    _w = _mp.getWidth(_rc) / (_scale * _step);
    _h = _mp.getHeight(_rc) / (_scale * _step);
    _dsm.resize_with(_w * _h, DepthSim(-1.0f, 1.0f));
}

DepthSimMap::~DepthSimMap()
{
}

DepthSim getPixelValueInterpolated(const StaticVector<DepthSim>& depthSimMap, double x, double y, int width, int height)
{
    // get the image index in the memory

    int xp = static_cast<int>(x);
    int yp = static_cast<int>(y);
    xp = std::min(xp, width - 2);
    yp = std::min(yp, height - 2);

    const DepthSim lu = depthSimMap[yp       * width + xp    ];
    const DepthSim ru = depthSimMap[yp       * width + xp + 1];
    const DepthSim rd = depthSimMap[(yp + 1) * width + xp + 1];
    const DepthSim ld = depthSimMap[(yp + 1) * width + xp    ];

    // bilinear interpolation
    const double ui = x - static_cast<float>(xp);
    const double vi = y - static_cast<float>(yp);
    const DepthSim u = lu + (ru - lu) * ui;
    const DepthSim d = ld + (rd - ld) * ui;
    const DepthSim out = u + (d - u) * vi;

    return out;
}

void DepthSimMap::initFromSmaller(const DepthSimMap& other)
{
    if ((_scale * _step) > (other._scale * other._step))
    {
        throw std::runtime_error("Error DepthSimMap: You cannot init from a larger map.");
    }
    double ratio = double(_scale * _step) / double(other._scale * other._step);

    ALICEVISION_LOG_DEBUG("DepthSimMap::initFromSmaller: ratio=" << ratio << ", otherScaleStep=" << other._scale * other._step << ", scaleStep=" << _scale * _step);
    for (int y = 0; y < _h; ++y)
    {
        const double oy = y * ratio;
        for (int x = 0; x < _w; ++x)
        {
            const double ox = x * ratio;
            const DepthSim otherDepthSim = getPixelValueInterpolated(other._dsm, ox, oy, other._w, other._h);
            _dsm[y * _w + x] = otherDepthSim;
        }
    }
}

void DepthSimMap::init(const DepthSimMap& other)
{
    if ((_scale != other._scale) || (_step != other._step))
    {
        throw std::runtime_error("Error DepthSimMap: You can only add to the same _scale and step map.");
    }

    for (int i = 0; i < _dsm.size(); i++)
    {
        _dsm[i] = other._dsm[i];
    }
}

Point2d DepthSimMap::getMaxMinDepth() const
{
    float maxDepth = -1.0f;
    float minDepth = std::numeric_limits<float>::max();
    for (int j = 0; j < _w * _h; j++)
    {
        if (_dsm[j].depth > -1.0f)
        {
            maxDepth = std::max(maxDepth, _dsm[j].depth);
            minDepth = std::min(minDepth, _dsm[j].depth);
        }
    }
    return Point2d(maxDepth, minDepth);
}

Point2d DepthSimMap::getMaxMinSim() const
{
    float maxSim = -1.0f;
    float minSim = std::numeric_limits<float>::max();
    for (int j = 0; j < _w * _h; j++)
    {
        if (_dsm[j].sim > -1.0f)
        {
            maxSim = std::max(maxSim, _dsm[j].sim);
            minSim = std::min(minSim, _dsm[j].sim);
        }
    }
    return Point2d(maxSim, minSim);
}

float DepthSimMap::getPercentileDepth(float perc) const
{
    int step = std::max(1, (_w * _h) / 50000);
    int n = (_w * _h) / std::max(1, (step - 1));
    StaticVector<float> depths;
    depths.reserve(n);

    for (int j = 0; j < _w * _h; j += step)
    {
        if (_dsm[j].depth > -1.0f)
        {
            depths.push_back(_dsm[j].depth);
        }
    }

    qsort(&depths[0], depths.size(), sizeof(float), qSortCompareFloatAsc);

    float out = depths[(float)((float)depths.size() * perc)];

    return out;
}

/**
* @brief Get depth map at the size of our input image (with _scale applied)
*        from an internal buffer only computed for a subpart (based on the step).
*/
void DepthSimMap::getDepthMapStep1(StaticVector<float>& out_depthMap) const
{
    // Size of our input image (with _scale applied)
    const int wdm = _mp.getWidth(_rc) / _scale;
    const int hdm = _mp.getHeight(_rc) / _scale;

    // Create a depth map at the size of our input image
    out_depthMap.resize(wdm * hdm);

    const double ratio = 1.0 / double(_step);

    ALICEVISION_LOG_DEBUG("DepthSimMap::getDepthMapStep1: ratio=" << ratio);
    for (int y = 0; y < hdm; ++y)
    {
        const double oy = y * ratio;
        for (int x = 0; x < wdm; ++x)
        {
            const double ox = x * ratio;
            const float depth = getPixelValueInterpolated(_dsm, ox, oy, _w, _h).depth;
            out_depthMap[y * wdm + x] = depth;
        }
    }
}

void DepthSimMap::getSimMapStep1(StaticVector<float>& out_simMap) const
{
    // Size of our input image (with _scale applied)
    const int wdm = _mp.getWidth(_rc) / _scale;
    const int hdm = _mp.getHeight(_rc) / _scale;

    // Create a depth map at the size of our input image
    out_simMap.resize(wdm * hdm);

    const double ratio = 1.0 / double(_step);

    ALICEVISION_LOG_DEBUG("DepthSimMap::getDepthMapStep1: ratio=" << ratio);
    for (int y = 0; y < hdm; ++y)
    {
        const double oy = y * ratio;
        for (int x = 0; x < wdm; ++x)
        {
            const double ox = x * ratio;
            const float sim = getPixelValueInterpolated(_dsm, ox, oy, _w, _h).sim;
            out_simMap[y * wdm + x] = sim;
        }
    }
}

void DepthSimMap::getDepthMapStep1XPart(StaticVector<float>& out_depthMap, int xFrom, int partW)
{
    int wdm = _mp.getWidth(_rc) / _scale;
    int hdm = _mp.getHeight(_rc) / _scale;

    out_depthMap.resize_with(wdm * hdm, -1.0f);
    for (int yp = 0; yp < hdm; yp++)
    {
        for (int xp = xFrom; xp < xFrom + partW; xp++)
        {
            int x = xp / _step;
            int y = yp / _step;
            if ((x < _w) && (y < _h))
            {
                float depth = _dsm[y * _w + x].depth;
                out_depthMap[yp * partW + (xp - xFrom)] = depth;
            }
        }
    }
}

void DepthSimMap::getSimMapStep1XPart(StaticVector<float>& out_simMap, int xFrom, int partW)
{
    int wdm = _mp.getWidth(_rc) / _scale;
    int hdm = _mp.getHeight(_rc) / _scale;

    out_simMap.resize_with(wdm * hdm, -1.0f);
    for (int yp = 0; yp < hdm; yp++)
    {
        for (int xp = xFrom; xp < xFrom + partW; xp++)
        {
            int x = xp / _step;
            int y = yp / _step;
            if ((x < _w) && (y < _h))
            {
                float sim = _dsm[y * _w + x].sim;
                out_simMap[yp * partW + (xp - xFrom)] = sim;
            }
        }
    }
}

void DepthSimMap::initJustFromDepthMap(const StaticVector<float>& depthMap, float defaultSim)
{
    int wdm = _mp.getWidth(_rc) / _scale;

    for (int i = 0; i < _dsm.size(); i++)
    {
        int x = (i % _w) * _step;
        int y = (i / _w) * _step;
        if ((x < _w) && (y < _h))
        {
            _dsm[i].depth = depthMap[y * wdm + x];
            _dsm[i].sim = defaultSim;
        }
    }
}

void DepthSimMap::initJustFromDepthMap(const DepthSimMap& depthSimMap, float defaultSim)
{
    if (depthSimMap._w != _w || depthSimMap._h != _h)
        throw std::runtime_error("DepthSimMap:initJustFromDepthMap: Error input depth map is not at the same size.");

    for (int y = 0; y < _h; ++y)
    {
        for (int x = 0; x < _w; ++x)
        {
            DepthSim& ds = _dsm[y * _w + x];
            ds.depth = depthSimMap._dsm[y * depthSimMap._w + x].depth;
            ds.sim = defaultSim;
        }
    }
}

void DepthSimMap::initFromDepthMapAndSimMap(StaticVector<float>* depthMapT, StaticVector<float>* simMapT,
    int depthSimMapsScale)
{
    int wdm = _mp.getWidth(_rc) / depthSimMapsScale;
    int hdm = _mp.getHeight(_rc) / depthSimMapsScale;

    for (int i = 0; i < _dsm.size(); i++)
    {
        int x = (((i % _w) * _step) * _scale) / depthSimMapsScale;
        int y = (((i / _w) * _step) * _scale) / depthSimMapsScale;
        if ((x < wdm) && (y < hdm))
        {
            int index = y * wdm + x;
            _dsm[i].depth = (*depthMapT)[index];
            _dsm[i].sim = (*simMapT)[index];
        }
    }
}

void DepthSimMap::getDepthMap(StaticVector<float>& out_depthMap) const
{
    out_depthMap.resize(_dsm.size());
    for (int i = 0; i < _dsm.size(); i++)
    {
        out_depthMap[i] = _dsm[i].depth;
    }
}

void DepthSimMap::getSimMap(StaticVector<float>& out_simMap) const
{
    out_simMap.resize(_dsm.size());
    for (int i = 0; i < _dsm.size(); i++)
    {
        out_simMap[i] = _dsm[i].sim;
    }
}

void DepthSimMap::saveToImage(const std::string& filename, float simThr) const
{
    const int bufferWidth = 2 * _w;
    std::vector<Color> colorBuffer(bufferWidth * _h);

    try
    {
        Point2d maxMinDepth;
        maxMinDepth.x = getPercentileDepth(0.9) * 1.1;
        maxMinDepth.y = getPercentileDepth(0.01) * 0.8;

        Point2d maxMinSim = Point2d(simThr, -1.0f);
        if (simThr < -1.0f)
        {
            Point2d autoMaxMinSim = getMaxMinSim();
            // only use it if the default range is valid
            if (std::abs(autoMaxMinSim.x - autoMaxMinSim.y) > std::numeric_limits<float>::epsilon())
                maxMinSim = autoMaxMinSim;

            if (_mp.verbose)
                ALICEVISION_LOG_DEBUG("saveToImage: max : " << maxMinSim.x << ", min: " << maxMinSim.y);
        }

        for (int y = 0; y < _h; y++)
        {
            for (int x = 0; x < _w; x++)
            {
                const DepthSim& depthSim = _dsm[y * _w + x];
                float depth = (depthSim.depth - maxMinDepth.y) / (maxMinDepth.x - maxMinDepth.y);
                colorBuffer.at(y * bufferWidth + x) = getColorFromJetColorMap(depth);

                float sim = (depthSim.sim - maxMinSim.y) / (maxMinSim.x - maxMinSim.y);
                colorBuffer.at(y * bufferWidth + _w + x) = getColorFromJetColorMap(sim);
            }
        }

<<<<<<< HEAD
        imageIO::writeImage(filename, bufferWidth, _h, colorBuffer, imageIO::EImageQuality::LOSSLESS, imageIO::EImageColorSpace::AUTO);
=======
        using namespace imageIO;
        OutputFileColorSpace colorspace(EImageColorSpace::NO_CONVERSION);
        writeImage(filename, bufferWidth, h, colorBuffer, EImageQuality::LOSSLESS, colorspace);
>>>>>>> 8cfb63b7
    }
    catch (...)
    {
        ALICEVISION_LOG_ERROR("Failed to save '" << filename << "' (simThr: " << simThr << ")");
    }
}

void DepthSimMap::save(const std::string& customSuffix, bool useStep1) const
{
    StaticVector<float> depthMap;
    StaticVector<float> simMap;
    if (useStep1)
    {
        getDepthMapStep1(depthMap);
        getSimMapStep1(simMap);
    }
    else
    {
        getDepthMap(depthMap);
        getSimMap(simMap);
    }

<<<<<<< HEAD
    const int step = (useStep1 ? 1 : _step);
    const int scaleStep = _scale * step;

    const int width = _mp.getWidth(_rc) / scaleStep;
    const int height = _mp.getHeight(_rc) / scaleStep;

    oiio::ParamValueList metadata = imageIO::getMetadataFromMap(_mp.getMetadata(_rc));
    metadata.push_back(oiio::ParamValue("AliceVision:downscale", _mp.getDownscaleFactor(_rc) * scaleStep));
=======
    using namespace imageIO;
    OutputFileColorSpace colorspace(EImageColorSpace::NO_CONVERSION);
    writeImage(getFileNameFromIndex(mp, rc, mvsUtils::EFileType::depthMap, scale), width, height, depthMap->getDataWritable(), EImageQuality::LOSSLESS, colorspace,  metadata);
    writeImage(getFileNameFromIndex(mp, rc, mvsUtils::EFileType::simMap, scale), width, height, simMap->getDataWritable(), EImageQuality::OPTIMIZED,  colorspace, metadata);
}

void DepthSimMap::load(int rc, int fromScale)
{
    int width, height;

    StaticVector<float> depthMap;
    StaticVector<float> simMap;

    imageIO::readImage(getFileNameFromIndex(mp, rc, mvsUtils::EFileType::depthMap, fromScale), width, height, depthMap.getDataWritable(), imageIO::EImageColorSpace::NO_CONVERSION);
    imageIO::readImage(getFileNameFromIndex(mp, rc, mvsUtils::EFileType::simMap, fromScale), width, height, simMap.getDataWritable(), imageIO::EImageColorSpace::NO_CONVERSION);

    initFromDepthMapTAndSimMapT(&depthMap, &simMap, fromScale);
}

void DepthSimMap::saveRefine(int rc, std::string depthMapFileName, std::string simMapFileName)
{
    const int width = mp->getWidth(rc);
    const int height = mp->getHeight(rc);
    const int size = width * height;
>>>>>>> 8cfb63b7

    double s = scaleStep;
    Point3d C = _mp.CArr[_rc];
    Matrix3x3 iP = _mp.iCamArr[_rc];
    if (s > 1.0)
    {
        Matrix3x4 P = _mp.camArr[_rc];
        for (int i = 0; i < 8; ++i)
            P.m[i] /= s;
        Matrix3x3 K, iK;
        Matrix3x3 R, iR;

        P.decomposeProjectionMatrix(K, R, C); // replace C
        iK = K.inverse();
        iR = R.inverse();
        iP = iR * iK; // replace iP
    }

    metadata.push_back(oiio::ParamValue("AliceVision:CArr", oiio::TypeDesc(oiio::TypeDesc::DOUBLE, oiio::TypeDesc::VEC3), 1, C.m));
    metadata.push_back(oiio::ParamValue("AliceVision:iCamArr", oiio::TypeDesc(oiio::TypeDesc::DOUBLE, oiio::TypeDesc::MATRIX33), 1, iP.m));

    {
        const Point2d maxMinDepth = getMaxMinDepth();
        metadata.push_back(oiio::ParamValue("AliceVision:minDepth", static_cast<float>(maxMinDepth.y)));
        metadata.push_back(oiio::ParamValue("AliceVision:maxDepth", static_cast<float>(maxMinDepth.x)));
    }

    {
        std::vector<double> matrixP = _mp.getOriginalP(_rc);
        metadata.push_back(oiio::ParamValue("AliceVision:P", oiio::TypeDesc(oiio::TypeDesc::DOUBLE, oiio::TypeDesc::MATRIX44), 1, matrixP.data()));
    }

<<<<<<< HEAD
    imageIO::writeImage(getFileNameFromIndex(_mp, _rc, mvsUtils::EFileType::depthMap, _scale, customSuffix), width, height, depthMap.getDataWritable(), imageIO::EImageQuality::LOSSLESS, imageIO::EImageColorSpace::NO_CONVERSION, metadata);
    imageIO::writeImage(getFileNameFromIndex(_mp, _rc, mvsUtils::EFileType::simMap, _scale, customSuffix), width, height, simMap.getDataWritable(), imageIO::EImageQuality::OPTIMIZED, imageIO::EImageColorSpace::NO_CONVERSION, metadata);
=======
    using namespace imageIO;
    OutputFileColorSpace colorspace(EImageColorSpace::NO_CONVERSION);
    writeImage(depthMapFileName, width, height, depthMap, EImageQuality::LOSSLESS,  colorspace, metadata);
    writeImage(simMapFileName, width, height, simMap, EImageQuality::OPTIMIZED,  colorspace, metadata);
>>>>>>> 8cfb63b7
}

void DepthSimMap::load(int fromScale)
{
    int width, height;

    StaticVector<float> depthMap;
    StaticVector<float> simMap;

    imageIO::readImage(getFileNameFromIndex(_mp, _rc, mvsUtils::EFileType::depthMap, fromScale), width, height, depthMap.getDataWritable(), imageIO::EImageColorSpace::NO_CONVERSION);
    imageIO::readImage(getFileNameFromIndex(_mp, _rc, mvsUtils::EFileType::simMap, fromScale), width, height, simMap.getDataWritable(), imageIO::EImageColorSpace::NO_CONVERSION);

    initFromDepthMapAndSimMap(&depthMap, &simMap, fromScale);
}

} // namespace depthMap
} // namespace aliceVision<|MERGE_RESOLUTION|>--- conflicted
+++ resolved
@@ -343,13 +343,9 @@
             }
         }
 
-<<<<<<< HEAD
-        imageIO::writeImage(filename, bufferWidth, _h, colorBuffer, imageIO::EImageQuality::LOSSLESS, imageIO::EImageColorSpace::AUTO);
-=======
+        oiio::ParamValueList metadata;
         using namespace imageIO;
-        OutputFileColorSpace colorspace(EImageColorSpace::NO_CONVERSION);
-        writeImage(filename, bufferWidth, h, colorBuffer, EImageQuality::LOSSLESS, colorspace);
->>>>>>> 8cfb63b7
+        writeImage(filename, bufferWidth, _h, colorBuffer, EImageQuality::LOSSLESS, OutputFileColorSpace(EImageColorSpace::NO_CONVERSION), metadata);
     }
     catch (...)
     {
@@ -372,7 +368,6 @@
         getSimMap(simMap);
     }
 
-<<<<<<< HEAD
     const int step = (useStep1 ? 1 : _step);
     const int scaleStep = _scale * step;
 
@@ -381,32 +376,6 @@
 
     oiio::ParamValueList metadata = imageIO::getMetadataFromMap(_mp.getMetadata(_rc));
     metadata.push_back(oiio::ParamValue("AliceVision:downscale", _mp.getDownscaleFactor(_rc) * scaleStep));
-=======
-    using namespace imageIO;
-    OutputFileColorSpace colorspace(EImageColorSpace::NO_CONVERSION);
-    writeImage(getFileNameFromIndex(mp, rc, mvsUtils::EFileType::depthMap, scale), width, height, depthMap->getDataWritable(), EImageQuality::LOSSLESS, colorspace,  metadata);
-    writeImage(getFileNameFromIndex(mp, rc, mvsUtils::EFileType::simMap, scale), width, height, simMap->getDataWritable(), EImageQuality::OPTIMIZED,  colorspace, metadata);
-}
-
-void DepthSimMap::load(int rc, int fromScale)
-{
-    int width, height;
-
-    StaticVector<float> depthMap;
-    StaticVector<float> simMap;
-
-    imageIO::readImage(getFileNameFromIndex(mp, rc, mvsUtils::EFileType::depthMap, fromScale), width, height, depthMap.getDataWritable(), imageIO::EImageColorSpace::NO_CONVERSION);
-    imageIO::readImage(getFileNameFromIndex(mp, rc, mvsUtils::EFileType::simMap, fromScale), width, height, simMap.getDataWritable(), imageIO::EImageColorSpace::NO_CONVERSION);
-
-    initFromDepthMapTAndSimMapT(&depthMap, &simMap, fromScale);
-}
-
-void DepthSimMap::saveRefine(int rc, std::string depthMapFileName, std::string simMapFileName)
-{
-    const int width = mp->getWidth(rc);
-    const int height = mp->getHeight(rc);
-    const int size = width * height;
->>>>>>> 8cfb63b7
 
     double s = scaleStep;
     Point3d C = _mp.CArr[_rc];
@@ -439,15 +408,9 @@
         metadata.push_back(oiio::ParamValue("AliceVision:P", oiio::TypeDesc(oiio::TypeDesc::DOUBLE, oiio::TypeDesc::MATRIX44), 1, matrixP.data()));
     }
 
-<<<<<<< HEAD
-    imageIO::writeImage(getFileNameFromIndex(_mp, _rc, mvsUtils::EFileType::depthMap, _scale, customSuffix), width, height, depthMap.getDataWritable(), imageIO::EImageQuality::LOSSLESS, imageIO::EImageColorSpace::NO_CONVERSION, metadata);
-    imageIO::writeImage(getFileNameFromIndex(_mp, _rc, mvsUtils::EFileType::simMap, _scale, customSuffix), width, height, simMap.getDataWritable(), imageIO::EImageQuality::OPTIMIZED, imageIO::EImageColorSpace::NO_CONVERSION, metadata);
-=======
     using namespace imageIO;
-    OutputFileColorSpace colorspace(EImageColorSpace::NO_CONVERSION);
-    writeImage(depthMapFileName, width, height, depthMap, EImageQuality::LOSSLESS,  colorspace, metadata);
-    writeImage(simMapFileName, width, height, simMap, EImageQuality::OPTIMIZED,  colorspace, metadata);
->>>>>>> 8cfb63b7
+    writeImage(getFileNameFromIndex(_mp, _rc, mvsUtils::EFileType::depthMap, _scale, customSuffix), width, height, depthMap.getDataWritable(), EImageQuality::LOSSLESS, OutputFileColorSpace(EImageColorSpace::NO_CONVERSION), metadata);
+    writeImage(getFileNameFromIndex(_mp, _rc, mvsUtils::EFileType::simMap, _scale, customSuffix), width, height, simMap.getDataWritable(), imageIO::EImageQuality::OPTIMIZED, OutputFileColorSpace(EImageColorSpace::NO_CONVERSION), metadata);
 }
 
 void DepthSimMap::load(int fromScale)
@@ -457,8 +420,9 @@
     StaticVector<float> depthMap;
     StaticVector<float> simMap;
 
-    imageIO::readImage(getFileNameFromIndex(_mp, _rc, mvsUtils::EFileType::depthMap, fromScale), width, height, depthMap.getDataWritable(), imageIO::EImageColorSpace::NO_CONVERSION);
-    imageIO::readImage(getFileNameFromIndex(_mp, _rc, mvsUtils::EFileType::simMap, fromScale), width, height, simMap.getDataWritable(), imageIO::EImageColorSpace::NO_CONVERSION);
+    using namespace imageIO;
+    readImage(getFileNameFromIndex(_mp, _rc, mvsUtils::EFileType::depthMap, fromScale), width, height, depthMap.getDataWritable(), EImageColorSpace::NO_CONVERSION);
+    readImage(getFileNameFromIndex(_mp, _rc, mvsUtils::EFileType::simMap, fromScale), width, height, simMap.getDataWritable(), EImageColorSpace::NO_CONVERSION);
 
     initFromDepthMapAndSimMap(&depthMap, &simMap, fromScale);
 }
