--- conflicted
+++ resolved
@@ -117,15 +117,9 @@
         for(ncell.y = std::max(0, cell.y - d); ncell.y <= std::min(h - 1, cell.y + d); ncell.y++)
         {
             // printf("%i %i %i %i %i %i %i %i\n",ncell.x,ncell.y,w,h,w*h,depthMap->size(),cam,scale);
-<<<<<<< HEAD
-            float depth = (*depthMap)[ncell.x * h + ncell.y];
-            // Point3d p1 =_mp.CArr[rc] +
+            float depth = (*depthMap)[ncell.y * w + ncell.x];
+            // Point3d p1 = _mp.CArr[rc] +
             // (_mp.iCamArr[rc]*Point2d((float)ncell.x*(float)scale,(float)ncell.y*(float)scale)).normalize()*depth;
-=======
-            float depth = (*depthMap)[ncell.y * w + ncell.x];
-            // Point3d p1 = mp->CArr[rc] +
-            // (mp->iCamArr[rc]*Point2d((float)ncell.x*(float)scale,(float)ncell.y*(float)scale)).normalize()*depth;
->>>>>>> 8cfb63b7
             // if ( (p1-p).size() < pixSize ) {
             if(fabs(pixDepth - depth) < pixSize)
             {
@@ -170,16 +164,8 @@
     {
         int width, height;
 
-<<<<<<< HEAD
         imageIO::readImage(getFileNameFromIndex(_mp, rc, mvsUtils::EFileType::depthMap, 1), width, height, depthMap.getDataWritable(), imageIO::EImageColorSpace::NO_CONVERSION);
         imageIO::readImage(getFileNameFromIndex(_mp, rc, mvsUtils::EFileType::simMap, 1), width, height, simMap.getDataWritable(), imageIO::EImageColorSpace::NO_CONVERSION);
-
-        imageIO::transposeImage(width, height, depthMap.getDataWritable());
-        imageIO::transposeImage(width, height, simMap.getDataWritable());
-=======
-        imageIO::readImage(getFileNameFromIndex(mp, rc, mvsUtils::EFileType::depthMap, 1), width, height, depthMap.getDataWritable(), imageIO::EImageColorSpace::NO_CONVERSION);
-        imageIO::readImage(getFileNameFromIndex(mp, rc, mvsUtils::EFileType::simMap, 1), width, height, simMap.getDataWritable(), imageIO::EImageColorSpace::NO_CONVERSION);
->>>>>>> 8cfb63b7
     }
 
     std::vector<unsigned char> numOfModalsMap(w * h, 0);
@@ -207,35 +193,23 @@
 
         {
             int width, height;
-<<<<<<< HEAD
-
             imageIO::readImage(getFileNameFromIndex(_mp, tc, mvsUtils::EFileType::depthMap, 1), width, height, tcdepthMap.getDataWritable(), imageIO::EImageColorSpace::NO_CONVERSION);
-
-            // transpose image in-place, width/height are no more valid after this function.
-            imageIO::transposeImage(width, height, tcdepthMap.getDataWritable());
-=======
-            imageIO::readImage(getFileNameFromIndex(mp, tc, mvsUtils::EFileType::depthMap, 1), width, height, tcdepthMap.getDataWritable(), imageIO::EImageColorSpace::NO_CONVERSION);
->>>>>>> 8cfb63b7
         }
 
         if(!tcdepthMap.empty())
         {
             for(int y = 0; y < h; ++y)
+            {
                 for(int x = 0; x < w; ++x)
                 {
-<<<<<<< HEAD
-                    Point3d p = _mp.CArr[tc] + (_mp.iCamArr[tc] * Point2d((float)x, (float)y)).normalize() * depth;
-                    updateInSurr(pixToleranceFactor, pixSizeBall, pixSizeBallWSP, p, rc, tc, numOfPtsMap, &depthMap, &simMap, 1);
-=======
                     float depth = tcdepthMap[y * w + x];
                     if(depth > 0.0f)
                     {
-                      Point3d p = mp->CArr[tc] + (mp->iCamArr[tc] * Point2d((float)x, (float)y)).normalize() * depth;
-                      updateInSurr(pixSizeBall, pixSizeBallWSP, p, rc, tc, numOfPtsMap, &depthMap, &simMap, 1);
+                      Point3d p = _mp.CArr[tc] + (_mp.iCamArr[tc] * Point2d((float)x, (float)y)).normalize() * depth;
+                      updateInSurr(pixToleranceFactor, pixSizeBall, pixSizeBallWSP, p, rc, tc, numOfPtsMap, &depthMap, &simMap, 1);
                     }
->>>>>>> 8cfb63b7
                 }
-
+            }
 
             for(int i = 0; i < w * h; i++)
             {
@@ -245,14 +219,8 @@
     }
 
     {
-<<<<<<< HEAD
-      imageIO::transposeImage(h, w, numOfModalsMap);
-      imageIO::writeImage(getFileNameFromIndex(_mp, rc, mvsUtils::EFileType::nmodMap), w, h, numOfModalsMap, imageIO::EImageQuality::LOSSLESS, imageIO::EImageColorSpace::NO_CONVERSION);
-=======
-      using namespace imageIO;
-      OutputFileColorSpace colorspace(EImageColorSpace::NO_CONVERSION);
-      writeImage(getFileNameFromIndex(mp, rc, mvsUtils::EFileType::nmodMap), w, h, numOfModalsMap, EImageQuality::LOSSLESS, colorspace);
->>>>>>> 8cfb63b7
+        using namespace imageIO;
+        writeImage(getFileNameFromIndex(_mp, rc, mvsUtils::EFileType::nmodMap), w, h, numOfModalsMap, EImageQuality::LOSSLESS, OutputFileColorSpace(EImageColorSpace::NO_CONVERSION));
     }
 
     delete numOfPtsMap;
@@ -293,19 +261,9 @@
     {
         int width, height;
 
-<<<<<<< HEAD
         imageIO::readImage(getFileNameFromIndex(_mp, rc, mvsUtils::EFileType::depthMap, 1), width, height, depthMap, imageIO::EImageColorSpace::NO_CONVERSION);
         imageIO::readImage(getFileNameFromIndex(_mp, rc, mvsUtils::EFileType::simMap, 1), width, height, simMap, imageIO::EImageColorSpace::NO_CONVERSION);
         imageIO::readImage(getFileNameFromIndex(_mp, rc, mvsUtils::EFileType::nmodMap), width, height, numOfModalsMap, imageIO::EImageColorSpace::NO_CONVERSION);
-
-        imageIO::transposeImage(width, height, depthMap);
-        imageIO::transposeImage(width, height, simMap);
-        imageIO::transposeImage(width, height, numOfModalsMap);
-=======
-        imageIO::readImage(getFileNameFromIndex(mp, rc, mvsUtils::EFileType::depthMap, 1), width, height, depthMap, imageIO::EImageColorSpace::NO_CONVERSION);
-        imageIO::readImage(getFileNameFromIndex(mp, rc, mvsUtils::EFileType::simMap, 1), width, height, simMap, imageIO::EImageColorSpace::NO_CONVERSION);
-        imageIO::readImage(getFileNameFromIndex(mp, rc, mvsUtils::EFileType::nmodMap), width, height, numOfModalsMap, imageIO::EImageColorSpace::NO_CONVERSION);
->>>>>>> 8cfb63b7
     }
 
     int nbDepthValues = 0;
@@ -338,14 +296,7 @@
           ++nbDepthValues;
     }
 
-<<<<<<< HEAD
-    imageIO::transposeImage(h, w, depthMap);
-    imageIO::transposeImage(h, w, simMap);
-
     oiio::ParamValueList metadata = imageIO::getMetadataFromMap(_mp.getMetadata(rc));
-=======
-    oiio::ParamValueList metadata = imageIO::getMetadataFromMap(mp->getMetadata(rc));
->>>>>>> 8cfb63b7
     metadata.push_back(oiio::ParamValue("AliceVision:nbDepthValues", oiio::TypeDesc::INT32, 1, &nbDepthValues));
     metadata.push_back(oiio::ParamValue("AliceVision:downscale", _mp.getDownscaleFactor(rc)));
     metadata.push_back(oiio::ParamValue("AliceVision:CArr", oiio::TypeDesc(oiio::TypeDesc::DOUBLE, oiio::TypeDesc::VEC3), 1, _mp.CArr[rc].m));
@@ -356,15 +307,9 @@
       metadata.push_back(oiio::ParamValue("AliceVision:P", oiio::TypeDesc(oiio::TypeDesc::DOUBLE, oiio::TypeDesc::MATRIX44), 1, matrixP.data()));
     }
 
-<<<<<<< HEAD
-    imageIO::writeImage(getFileNameFromIndex(_mp, rc, mvsUtils::EFileType::depthMap, 0), w, h, depthMap, imageIO::EImageQuality::LOSSLESS, imageIO::EImageColorSpace::NO_CONVERSION, metadata);
-    imageIO::writeImage(getFileNameFromIndex(_mp, rc, mvsUtils::EFileType::simMap, 0), w, h, simMap, imageIO::EImageQuality::OPTIMIZED, imageIO::EImageColorSpace::NO_CONVERSION, metadata);
-=======
     using namespace imageIO;
-    OutputFileColorSpace colorspace(EImageColorSpace::NO_CONVERSION);
-    writeImage(getFileNameFromIndex(mp, rc, mvsUtils::EFileType::depthMap, 0), w, h, depthMap, EImageQuality::LOSSLESS,  colorspace, metadata);
-    writeImage(getFileNameFromIndex(mp, rc, mvsUtils::EFileType::simMap, 0), w, h, simMap, EImageQuality::OPTIMIZED,  colorspace, metadata);
->>>>>>> 8cfb63b7
+    writeImage(getFileNameFromIndex(_mp, rc, mvsUtils::EFileType::depthMap, 0), w, h, depthMap, EImageQuality::LOSSLESS, OutputFileColorSpace(EImageColorSpace::NO_CONVERSION), metadata);
+    writeImage(getFileNameFromIndex(_mp, rc, mvsUtils::EFileType::simMap, 0), w, h, simMap, EImageQuality::OPTIMIZED, OutputFileColorSpace(EImageColorSpace::NO_CONVERSION), metadata);
 
     ALICEVISION_LOG_DEBUG(rc << " solved.");
     mvsUtils::printfElapsedTime(t1);
@@ -385,62 +330,40 @@
     for(int c = 0; c < cams.size(); c++)
     {
         int rc = cams[c];
-<<<<<<< HEAD
         int h = _mp.getHeight(rc) / scaleuse;
-=======
-        int h = mp->getHeight(rc) / scaleuse;
-        int w = mp->getWidth(rc) / scaleuse;
->>>>>>> 8cfb63b7
+        int w = _mp.getWidth(rc) / scaleuse;
         StaticVector<float> rcdepthMap;
 
         {
             int width, height;
-<<<<<<< HEAD
-
             imageIO::readImage(getFileNameFromIndex(_mp, rc, mvsUtils::EFileType::depthMap, scale), width, height, rcdepthMap.getDataWritable(), imageIO::EImageColorSpace::NO_CONVERSION);
-
-            imageIO::transposeImage(width, height, rcdepthMap.getDataWritable());
-=======
-            imageIO::readImage(getFileNameFromIndex(mp, rc, mvsUtils::EFileType::depthMap, scale), width, height, rcdepthMap.getDataWritable(), imageIO::EImageColorSpace::NO_CONVERSION);
->>>>>>> 8cfb63b7
         }
 
         for(int y = 0; y < h; y++)
+        {
             for(int x = 0; x < w; ++x)
             {
                 float depth = rcdepthMap[y * w + x];
                 if(depth > 0.0f)
                 {
-<<<<<<< HEAD
-                    Point3d p = _mp.CArr[rc] +
-                                (_mp.iCamArr[rc] * Point2d((float)x * (float)scaleuse, (float)y * (float)scaleuse))
-                                        .normalize() *
-                                    depth;
-                    if(mvsUtils::isPointInHexahedron(p, hexah))
-                    {
-                        float v = _mp.getCamPixelSize(p, rc);
-                        av += v; // WARNING: the value may be too big for a float
-                        nav += 1.0f;
-                        minv = std::min(minv, v);
-=======
                     if(j % step == 0)
                     {
-                        Point3d p = mp->CArr[rc] +
-                                    (mp->iCamArr[rc] * Point2d((float)x * (float)scaleuse, (float)y * (float)scaleuse))
+                        Point3d p = _mp.CArr[rc] +
+                                    (_mp.iCamArr[rc] * Point2d((float)x * (float)scaleuse, (float)y * (float)scaleuse))
                                             .normalize() *
                                         depth;
                         if(mvsUtils::isPointInHexahedron(p, hexah))
                         {
-                            float v = mp->getCamPixelSize(p, rc);
+                            float v = _mp.getCamPixelSize(p, rc);
                             av += v; // WARNING: the value may be too big for a float
                             nav += 1.0f;
                             minv = std::min(minv, v);
                         }
->>>>>>> 8cfb63b7
                     }
                     j++;
                 }
             }
+        }
         //mvsUtils::printfEstimate(c, cams.size(), t1);
     }
     //mvsUtils::finishEstimate();
@@ -505,23 +428,13 @@
     Stat3d s3d = Stat3d();
     for(int rc = 0; rc < _mp.ncams; rc++)
     {
-<<<<<<< HEAD
-        int h = _mp.getHeight(rc);
-=======
-        int w = mp->getWidth(rc);
->>>>>>> 8cfb63b7
+        int w = _mp.getWidth(rc);
 
         StaticVector<float> depthMap;
         {
             int width, height;
 
-<<<<<<< HEAD
             imageIO::readImage(getFileNameFromIndex(_mp, rc, mvsUtils::EFileType::depthMap, scale), width, height, depthMap.getDataWritable(), imageIO::EImageColorSpace::NO_CONVERSION);
-
-            imageIO::transposeImage(width, height, depthMap.getDataWritable());
-=======
-            imageIO::readImage(getFileNameFromIndex(mp, rc, mvsUtils::EFileType::depthMap, scale), width, height, depthMap.getDataWritable(), imageIO::EImageColorSpace::NO_CONVERSION);
->>>>>>> 8cfb63b7
         }
 
         for(int i = 0; i < sizeOfStaticVector<float>(&depthMap); i += stepPts)
@@ -559,23 +472,13 @@
 
     for(int rc = 0; rc < _mp.ncams; ++rc)
     {
-<<<<<<< HEAD
-        int h = _mp.getHeight(rc);
-=======
-        int w = mp->getWidth(rc);
->>>>>>> 8cfb63b7
+        int w = _mp.getWidth(rc);
 
         StaticVector<float> depthMap;
         {
             int width, height;
 
-<<<<<<< HEAD
             imageIO::readImage(getFileNameFromIndex(_mp, rc, mvsUtils::EFileType::depthMap, scale), width, height, depthMap.getDataWritable(), imageIO::EImageColorSpace::NO_CONVERSION);
-
-            imageIO::transposeImage(width, height, depthMap.getDataWritable());
-=======
-            imageIO::readImage(getFileNameFromIndex(mp, rc, mvsUtils::EFileType::depthMap, scale), width, height, depthMap.getDataWritable(), imageIO::EImageColorSpace::NO_CONVERSION);
->>>>>>> 8cfb63b7
         }
 
         for(int i = 0; i < depthMap.size(); i += stepPts)
@@ -860,12 +763,9 @@
 
                 long t1 = clock();
                 for(int y = 0; y < h; ++y)
+                {
                     for(int x = 0; x < w; ++x)
                     {
-<<<<<<< HEAD
-                        Point3d p = mp.CArr[rc] +
-                                    (mp.iCamArr[rc] * Point2d((double)x * (double)scaleuse, (double)y * (double)scaleuse))
-=======
                         int id = y * w + x;
                         int i = (*idsAlive)[(*randIdsAlive)[id]];
                         double depth = depthMap[i];
@@ -873,61 +773,24 @@
                         double sim = simMap[i];
                         if(depth > 0.0f)
                         {
-                            Point3d p = mp->CArr[rc] +
-                                        (mp->iCamArr[rc] * Point2d((double)x * (double)scaleuse, (double)y * (double)scaleuse))
+                            Point3d p = mp.CArr[rc] +
+                                        (mp.iCamArr[rc] * Point2d((double)x * (double)scaleuse, (double)y * (double)scaleuse))
                                                 .normalize() *
                                             depth;
 
                             if(id < nnoisePts)
                             {
-                                double pixSize = mp->getCamPixelSize(p, rc);
+                                double pixSize = mp.getCamPixelSize(p, rc);
                                 int rid = rand() % (2 * noisPixSizeDistHalfThr + 1);
                                 rid = rid - noisPixSizeDistHalfThr;
                                 double rdepthAdd = pixSize * (double)rid;
                                 depth = depth + rdepthAdd;
-                                p = mp->CArr[rc] +
-                                    (mp->iCamArr[rc] * Point2d((double)x * (double)scaleuse, (double)y * (double)scaleuse))
->>>>>>> 8cfb63b7
+                                p = mp.CArr[rc] +
+                                    (mp.iCamArr[rc] * Point2d((double)x * (double)scaleuse, (double)y * (double)scaleuse))
                                             .normalize() *
                                         depth;
                             }
 
-<<<<<<< HEAD
-                        if(id < nnoisePts)
-                        {
-                            double pixSize = mp.getCamPixelSize(p, rc);
-                            int rid = rand() % (2 * noisPixSizeDistHalfThr + 1);
-                            rid = rid - noisPixSizeDistHalfThr;
-                            double rdepthAdd = pixSize * (double)rid;
-                            depth = depth + rdepthAdd;
-                            p = mp.CArr[rc] +
-                                (mp.iCamArr[rc] * Point2d((double)x * (double)scaleuse, (double)y * (double)scaleuse))
-                                        .normalize() *
-                                    depth;
-                        }
-
-                        pts->push_back(p);
-                        sims->push_back(sim);
-                        if((*minMaxDepths)[rc].x < 0.0f)
-                        {
-                            (*minMaxDepths)[rc].x = depth;
-                        }
-                        else
-                        {
-                            (*minMaxDepths)[rc].x = std::min((*minMaxDepths)[rc].x, depth);
-                        }
-                        if((*minMaxDepths)[rc].y < 0.0f)
-                        {
-                            (*minMaxDepths)[rc].y = depth;
-                        }
-                        else
-                        {
-                            (*minMaxDepths)[rc].y = std::max((*minMaxDepths)[rc].y, depth);
-                        }
-                    }
-                }
-                mvsUtils::printfElapsedTime(t1);
-=======
                             pts->push_back(p);
                             sims->push_back(sim);
                             if((*minMaxDepths)[rc].x < 0.0f)
@@ -948,9 +811,8 @@
                             }
                         }
                     }
-                if(mp->verbose)
-                    mvsUtils::printfElapsedTime(t1);
->>>>>>> 8cfb63b7
+                }
+                mvsUtils::printfElapsedTime(t1);
 
                 delete idsAlive;
                 delete randIdsAlive;
