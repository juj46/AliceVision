--- conflicted
+++ resolved
@@ -13,16 +13,6 @@
 namespace aliceVision {
 namespace mvsUtils {
 
-<<<<<<< HEAD
-ImagesCache::ImagesCache(const MultiViewParams& mp, int _bandType)
-  : _mp(mp)
-  , bandType( _bandType )
-{
-    std::vector<std::string> _imagesNames;
-    for(int rc = 0; rc < _mp.getNbCameras(); rc++)
-    {
-        _imagesNames.push_back(_mp.getImagePath(rc));
-=======
 std::string ImagesCache::ECorrectEV_enumToString(const ECorrectEV correctEV)
 {
     switch(correctEV)
@@ -35,78 +25,49 @@
 }
 
 
-ImagesCache::ImagesCache(const MultiViewParams* mp, imageIO::EImageColorSpace colorspace, ECorrectEV correctEV)
+ImagesCache::ImagesCache(const MultiViewParams& mp, imageIO::EImageColorSpace colorspace, ECorrectEV correctEV)
   : _mp(mp)
   , _colorspace(colorspace)
   , _correctEV(correctEV)
 {
     std::vector<std::string> imagesNames;
-    for(int rc = 0; rc < _mp->getNbCameras(); rc++)
+    for(int rc = 0; rc < _mp.getNbCameras(); rc++)
     {
-        imagesNames.push_back(_mp->getImagePath(rc));
->>>>>>> 8cfb63b7
+        imagesNames.push_back(_mp.getImagePath(rc));
     }
     initIC( imagesNames );
 }
 
-<<<<<<< HEAD
-ImagesCache::ImagesCache(const MultiViewParams& mp, int _bandType, std::vector<std::string>& _imagesNames)
-  : _mp(mp)
-  , bandType( _bandType )
-=======
-ImagesCache::ImagesCache(const MultiViewParams* mp, imageIO::EImageColorSpace colorspace, std::vector<std::string>& imagesNames
+ImagesCache::ImagesCache(const MultiViewParams& mp, imageIO::EImageColorSpace colorspace, std::vector<std::string>& imagesNames
                         , ECorrectEV correctEV)
   : _mp(mp)
   , _colorspace(colorspace)
   , _correctEV(correctEV)
->>>>>>> 8cfb63b7
 {
     initIC( imagesNames );
 }
 
 void ImagesCache::initIC( std::vector<std::string>& imagesNames )
 {
-<<<<<<< HEAD
     float oneimagemb = (sizeof(Color) * _mp.getMaxImageWidth() * _mp.getMaxImageHeight()) / 1024.f / 1024.f;
     float maxmbCPU = (float)_mp.userParams.get<int>("images_cache.maxmbCPU", 5000);
-    int _npreload = std::max((int)(maxmbCPU / oneimagemb), 5); // image cache has a minimum size of 5
-    N_PRELOADED_IMAGES = std::min(_mp.ncams, _npreload);
+    int npreload = std::max((int)(maxmbCPU / oneimagemb), 5); // image cache has a minimum size of 5
+    npreload = std::min(_mp.ncams, npreload);
 
     for(int rc = 0; rc < _mp.ncams; rc++)
-=======
-    float oneimagemb = (sizeof(Color) * _mp->getMaxImageWidth() * _mp->getMaxImageHeight()) / 1024.f / 1024.f;
-    float maxmbCPU = (float)_mp->userParams.get<int>("images_cache.maxmbCPU", 5000);
-    int npreload = std::max((int)(maxmbCPU / oneimagemb), 5); // image cache has a minimum size of 5
-    npreload = std::min(_mp->ncams, npreload);
-
-    for(int rc = 0; rc < _mp->ncams; rc++)
->>>>>>> 8cfb63b7
     {
         _imagesNames.push_back(imagesNames[rc]);
     }
 
-<<<<<<< HEAD
-    imgs.resize(N_PRELOADED_IMAGES); // = new Color*[N_PRELOADED_IMAGES];
-
-    camIdMapId.resize(_mp.ncams, -1 );
-    mapIdCamId.resize( N_PRELOADED_IMAGES, -1 );
-    mapIdClock.resize( N_PRELOADED_IMAGES, clock() );
-=======
-    _camIdMapId.resize( _mp->ncams, -1 );
+    _camIdMapId.resize( _mp.ncams, -1 );
     setCacheSize(npreload);
->>>>>>> 8cfb63b7
 
     {
         // Cannot resize the vector<mutex> directly, as mutex class is not move-constructible.
-        // imagesMutexes.resize(_mp.ncams); // cannot compile
+        // imagesMutexes.resize(mp->ncams); // cannot compile
         // So, we do the same with a new vector and swap.
-<<<<<<< HEAD
         std::vector<std::mutex> imagesMutexesTmp(_mp.ncams);
-        imagesMutexes.swap(imagesMutexesTmp);
-=======
-        std::vector<std::mutex> imagesMutexesTmp(_mp->ncams);
         _imagesMutexes.swap(imagesMutexesTmp);
->>>>>>> 8cfb63b7
     }
 
 
@@ -142,24 +103,13 @@
         long t1 = clock();
         if (_imgs[mapId] == nullptr)
         {
-<<<<<<< HEAD
-            const std::size_t maxSize = _mp.getMaxImageWidth() * _mp.getMaxImageHeight();
-            imgs[mapId] = std::make_shared<Img>( maxSize );
-        }
-
-        const std::string imagePath = imagesNames.at(camId);
-        memcpyRGBImageFromFileToArr(camId, imgs[mapId]->data, imagePath, _mp, bandType);
-        imgs[mapId]->setWidth(  _mp.getWidth(camId) );
-        imgs[mapId]->setHeight( _mp.getHeight(camId) );
-=======
-            const int maxWidth = _mp->getMaxImageWidth();
-            const int maxHeight = _mp->getMaxImageHeight();
+            const int maxWidth = _mp.getMaxImageWidth();
+            const int maxHeight = _mp.getMaxImageHeight();
             _imgs[mapId] = std::make_shared<Image>(maxWidth, maxHeight);
         }
 
         const std::string imagePath = _imagesNames.at(camId);
         loadImage(imagePath, _mp, camId, *(_imgs[mapId]), _colorspace, _correctEV);
->>>>>>> 8cfb63b7
 
         ALICEVISION_LOG_DEBUG("Add " << imagePath << " to image cache. " << formatElapsedTime(t1));
     }
