--- conflicted
+++ resolved
@@ -77,15 +77,11 @@
   // export data
   boost::progress_display progressBar(viewIds.size(), std::cout, "Exporting Scene Undistorted Images\n");
 
-<<<<<<< HEAD
- #pragma omp parallel for num_threads(3)
-=======
   // for exposure correction
   const float medianEv = sfmData.getMedianEv();
   ALICEVISION_LOG_INFO("median Ev : " << medianEv);
 
 #pragma omp parallel for num_threads(3)
->>>>>>> 86af256e
   for(int i = 0; i < viewIds.size(); ++i)
   {
     auto itView = viewIds.begin();
